--- conflicted
+++ resolved
@@ -90,13 +90,9 @@
 
     logger.info("For logs, checkpoints and samples check %s", os.getcwd())
     logger.debug(args)
-<<<<<<< HEAD
-    wandb.init(mode="disabled",project=WANDB_PROJECT_NAME, entity=WANDB_ENTITY, config=_get_wandb_config(args), group=args.experiment.experiment_name)
-=======
     wandb_mode = os.environ['WANDB_MODE'] if 'WANDB_MODE' in os.environ.keys() else args.wandb.mode
     wandb.init(mode=wandb_mode, project=WANDB_PROJECT_NAME, entity=WANDB_ENTITY, config=_get_wandb_config(args),
                group=args.experiment.experiment_name)
->>>>>>> eb45588b
     if args.ddp and args.rank is None:
         start_ddp_workers()
     else:
