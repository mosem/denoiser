--- conflicted
+++ resolved
@@ -42,8 +42,6 @@
         else:
             models.append(cls())
 
-<<<<<<< HEAD
-=======
     if args.model == "demucs":
         model = Demucs(**args.demucs, scale_factor=args.scale_factor)
     elif args.model == "seanet":
@@ -55,7 +53,6 @@
             else Discriminator(**args.discriminator)
     else:
         discriminator = None
->>>>>>> 81f15163
 
     if args.show:
         for model in models:
@@ -73,18 +70,10 @@
     length = int(args.segment * args.sample_rate)
     stride = int(args.stride * args.sample_rate)
     # Demucs requires a specific number of samples to avoid 0 padding during training
-<<<<<<< HEAD
-    if hasattr(models[0], 'valid_length'):
-        length = models[0].valid_length(length)
-    # kwargs = {"matching": args.dset.matching, "sample_rate": args.sample_rate}
-    kwargs = {"matching": args.dset.matching, "sample_rate": args.sample_rate,
-              "include_features": args.include_features, "nb_sample_rate": args.nb_sample_rate}
-=======
     if hasattr(model, 'valid_length'):
         length = model.valid_length(math.ceil(length/args.scale_factor))
     model.target_length = length
     kwargs = {"matching": args.dset.matching, "sample_rate": args.sample_rate}
->>>>>>> 81f15163
     # Building datasets and loaders
     tr_dataset = NoisyCleanSet(
         args.dset.train, length=length, stride=stride, pad=args.pad, scale_factor=args.scale_factor, **kwargs)
@@ -105,20 +94,6 @@
     # torch also initialize cuda seed if available
     torch.manual_seed(args.seed)
     if torch.cuda.is_available():
-<<<<<<< HEAD
-        for model in models:
-            model.cuda()
-
-    # optimizer
-    if args.optim == "adam":
-        if args.model == 'demucs':
-            optimizers = optimizer = torch.optim.Adam(models[0].parameters(), lr=args.lr, betas=(0.9, args.beta2))
-        elif args.model == 'hifi':
-            optimizers = [torch.optim.AdamW(models[0].parameters(), lr=args.lr, betas=(args.beta1, args.beta2)),
-                          torch.optim.AdamW(models[1].parameters(),
-                          # torch.optim.AdamW(itertools.chain(models[1].parameters(), models[2].parameters()),
-                          lr=args.lr, betas=(args.beta1, args.beta2))]
-=======
         model.cuda()
         if args.adversarial_mode:
             discriminator.cuda()
@@ -127,17 +102,12 @@
     if args.optim == "adam":
         optimizer = torch.optim.Adam(model.parameters(), lr=args.lr, betas=(0.9, args.beta2))
         disc_opt = torch.optim.Adam(discriminator.parameters(), lr=args.lr, betas=(0.9, args.beta2)) if args.adversarial_mode else None
->>>>>>> 81f15163
     else:
         logger.fatal('Invalid optimizer %s', args.optim)
         os._exit(1)
 
     # Construct Solver
-<<<<<<< HEAD
-    solver = Solver(data, models, optimizers, args)
-=======
     solver = Solver(data, model, optimizer, args, disc=discriminator, disc_opt=disc_opt)
->>>>>>> 81f15163
     solver.train()
 
 
