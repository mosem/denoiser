--- conflicted
+++ resolved
@@ -11,13 +11,10 @@
         if args.experiment.model == "demucs":
             generator = Demucs(**args.experiment.demucs)
             return GeneratorBS(args, generator)
-<<<<<<< HEAD
         if args.experiment.model == "caunet":
             generator = Caunet(**args.experiment.caunet)
             return GeneratorBS(args, generator)
-=======
         elif args.experiment.model == "demucs_hifi":
             return DemucsHifiBS(args)
->>>>>>> f108d1d2
         else:
             raise ValueError("Given model name is not supported")