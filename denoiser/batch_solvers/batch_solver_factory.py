from denoiser.batch_solvers.demucs_hifi_bs import DemucsHifiBS
from denoiser.batch_solvers.generator_bs import GeneratorBS
from denoiser.batch_solvers.adversarial_bs import AdversarialBS
from denoiser.models.modules import Discriminator, LaplacianDiscriminator
from denoiser.models.demucs import Demucs
from denoiser.models.caunet import Caunet
from denoiser.models.seanet import Seanet


class BatchSolverFactory:

    @staticmethod
    def get_bs(args):
<<<<<<< HEAD
        if args.experiment.adversarial:
            if args.experiment.model == "demucs":
                generator = Demucs(**args.experiment.demucs)
            elif args.experiment.model == "seanet":
                generator = Seanet(**args.experiment.seanet)
            else:
                raise ValueError("Given model name is not supported")

            if args.experiment.discriminator_model == "laplacian":
                discriminator = LaplacianDiscriminator(**args.experiment.discriminator)
            else:
                discriminator = Discriminator(**args.experiment.discriminator)

            return AdversarialBS(args, generator, discriminator)
=======
        if 'adversarial' in args.experiment and args.experiment.adversarial:
            if args.experiment.model == "seanet":
                generator = Seanet(**args.experiment.seanet)
                if args.experiment.discriminator_model == "laplacian":
                    discriminator = LaplacianDiscriminator(**args.experiment.discriminator)
                else:
                    discriminator = Discriminator(**args.experiment.discriminator)
                return AdversarialBS(args, generator, discriminator)
            else:
                raise ValueError("Given model name is not supported")
>>>>>>> 276126f6
        else:
            if args.experiment.model == "demucs":
                generator = Demucs(**args.experiment.demucs)
                return GeneratorBS(args, generator)
            elif args.experiment.model == "caunet":
                generator = Caunet(**args.experiment.caunet)
                return GeneratorBS(args, generator)
            elif args.experiment.model == "demucs_hifi":
                return DemucsHifiBS(args)
            elif args.experiment.model == "seanet":
                generator = Seanet(**args.experiment.seanet)
                return GeneratorBS(args, generator)
            else:
                raise ValueError("Given model name is not supported")<|MERGE_RESOLUTION|>--- conflicted
+++ resolved
@@ -11,33 +11,18 @@
 
     @staticmethod
     def get_bs(args):
-<<<<<<< HEAD
-        if args.experiment.adversarial:
+        if 'adversarial' in args.experiment and args.experiment.adversarial:
             if args.experiment.model == "demucs":
                 generator = Demucs(**args.experiment.demucs)
             elif args.experiment.model == "seanet":
                 generator = Seanet(**args.experiment.seanet)
             else:
                 raise ValueError("Given model name is not supported")
-
             if args.experiment.discriminator_model == "laplacian":
                 discriminator = LaplacianDiscriminator(**args.experiment.discriminator)
             else:
                 discriminator = Discriminator(**args.experiment.discriminator)
-
             return AdversarialBS(args, generator, discriminator)
-=======
-        if 'adversarial' in args.experiment and args.experiment.adversarial:
-            if args.experiment.model == "seanet":
-                generator = Seanet(**args.experiment.seanet)
-                if args.experiment.discriminator_model == "laplacian":
-                    discriminator = LaplacianDiscriminator(**args.experiment.discriminator)
-                else:
-                    discriminator = Discriminator(**args.experiment.discriminator)
-                return AdversarialBS(args, generator, discriminator)
-            else:
-                raise ValueError("Given model name is not supported")
->>>>>>> 276126f6
         else:
             if args.experiment.model == "demucs":
                 generator = Demucs(**args.experiment.demucs)
