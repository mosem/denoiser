from denoiser.batch_solvers.generator_bs import GeneratorBS
from denoiser.batch_solvers.adversarial_bs import AdversarialBS
from denoiser.models.demucs_decoder import DemucsDecoder
from denoiser.models.demucs_encoder import DemucsEncoder
from denoiser.models.modules import Discriminator, LaplacianDiscriminator, BLSTM, OneDimDualTransformer
from denoiser.models.demucs import Demucs
from denoiser.models.caunet import Caunet
from denoiser.models.seanet import Seanet
from denoiser.models.autoencoder_composer import Autoencoder
from denoiser.models.seanet_decoder import SeanetDecoder


class BatchSolverFactory:

    @staticmethod
    def get_bs(args):
        if 'adversarial' in args.experiment and args.experiment.adversarial:
            if args.experiment.model == "demucs":
                generator = Demucs(**args.experiment.demucs)
            elif args.experiment.model == "demucs_skipless":
                encoder = DemucsEncoder(**args.experiment.demucs_encoder)
                attention = BLSTM(dim=encoder.get_n_chout(), **args.experiment.blstm)
                decoder = DemucsDecoder(**args.experiment.demucs_decoder)
                generator = Autoencoder(encoder, attention, decoder, **args.experiment.autoencoder)
            elif args.experiment.model == "demucs_with_transformer":
                encoder = DemucsEncoder(**args.experiment.demucs_encoder)
                attention = OneDimDualTransformer(dim=encoder.get_n_chout(), **args.experiment.transformer)
                decoder = DemucsDecoder(**args.experiment.demucs_decoder)
                generator = Autoencoder(encoder, attention, decoder, **args.experiment.autoencoder)
            elif args.experiment.model == "seanet":
                generator = Seanet(**args.experiment.seanet)
            elif args.experiment.model == "caunet":
                generator = Caunet(**args.experiment.caunet)
            elif args.experiment.model == "demucs_seanet_hybrid":
                encoder = DemucsEncoder(**args.experiment.demucs_encoder)
                attention = BLSTM(dim=encoder.get_n_chout(), **args.experiment.blstm)
                decoder = SeanetDecoder(**args.experiment.seanet_decoder)
                generator = Autoencoder(encoder, attention, decoder, **args.experiment.autoencoder)
            else:
                raise ValueError("Given model name is not supported")

            if args.experiment.discriminator_model == "laplacian":
                discriminator = LaplacianDiscriminator(**args.experiment.discriminator)
            else:
                discriminator = Discriminator(**args.experiment.discriminator)

            return AdversarialBS(args, generator, discriminator)
        else:
            if args.experiment.model == "demucs":
                generator = Demucs(**args.experiment.demucs)
                return GeneratorBS(args, generator)
            elif args.experiment.model == "demucs_skipless":
                encoder = DemucsEncoder(**args.experiment.demucs_encoder)
                attention = BLSTM(dim=encoder.get_n_chout(), **args.experiment.blstm)
                decoder = DemucsDecoder(**args.experiment.demucs_decoder)
                generator = Autoencoder(encoder, attention, decoder, **args.experiment.autoencoder)
                return GeneratorBS(args, generator)
            elif args.experiment.model == "demucs_with_transformer":
                encoder = DemucsEncoder(**args.experiment.demucs_encoder)
                attention = OneDimDualTransformer(dim=encoder.get_n_chout(), **args.experiment.transformer)
                decoder = DemucsDecoder(**args.experiment.demucs_decoder)
                generator = Autoencoder(encoder, attention, decoder, **args.experiment.autoencoder)
                return GeneratorBS(args, generator)
            elif args.experiment.model == "seanet":
                generator = Seanet(**args.experiment.seanet)
                return GeneratorBS(args, generator)
            elif args.experiment.model == "caunet":
                generator = Caunet(**args.experiment.caunet)
                return GeneratorBS(args, generator)
<<<<<<< HEAD
            elif args.experiment.model == "demucs_seanet_hybrid":
                encoder = DemucsEncoder(**args.experiment.demucs_encoder)
                attention = BLSTM(dim=encoder.get_n_chout(), **args.experiment.blstm)
                decoder = SeanetDecoder(**args.experiment.seanet_decoder)
                generator = Autoencoder(encoder, attention, decoder, **args.experiment.autoencoder)
                return GeneratorBS(args, generator)
            elif args.experiment.model == "demucs_hifi":
                return DemucsHifiBS(args)
=======
>>>>>>> eb45588b
            else:
                raise ValueError("Given model name is not supported")<|MERGE_RESOLUTION|>--- conflicted
+++ resolved
@@ -1,3 +1,4 @@
+from denoiser.batch_solvers.demucs_hifi_bs import DemucsHifiBS
 from denoiser.batch_solvers.generator_bs import GeneratorBS
 from denoiser.batch_solvers.adversarial_bs import AdversarialBS
 from denoiser.models.demucs_decoder import DemucsDecoder
@@ -67,16 +68,11 @@
             elif args.experiment.model == "caunet":
                 generator = Caunet(**args.experiment.caunet)
                 return GeneratorBS(args, generator)
-<<<<<<< HEAD
             elif args.experiment.model == "demucs_seanet_hybrid":
                 encoder = DemucsEncoder(**args.experiment.demucs_encoder)
                 attention = BLSTM(dim=encoder.get_n_chout(), **args.experiment.blstm)
                 decoder = SeanetDecoder(**args.experiment.seanet_decoder)
                 generator = Autoencoder(encoder, attention, decoder, **args.experiment.autoencoder)
                 return GeneratorBS(args, generator)
-            elif args.experiment.model == "demucs_hifi":
-                return DemucsHifiBS(args)
-=======
->>>>>>> eb45588b
             else:
                 raise ValueError("Given model name is not supported")