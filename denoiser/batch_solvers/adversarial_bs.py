import torch
import torch.nn.functional as F

from denoiser.batch_solvers.generator_bs import GeneratorBS
from denoiser.models.dataclasses import FeaturesConfig

GENERATOR_KEY = 'generator'
DISCRIMINATOR_KEY = 'discriminator'
GENERATOR_OPTIMIZER_KEY = 'generator_optimizer'
DISCRIMINATOR_OPTIMIZER_KEY = 'discriminator_optimizer'

class AdversarialBS(GeneratorBS):

    def __init__(self, args, generator, discriminator, features_config: FeaturesConfig=None):
        super().__init__(args, generator, features_config)
        if torch.cuda.is_available():
            discriminator.cuda()
        self._models.update({DISCRIMINATOR_KEY: discriminator})
        disc_optimizer = torch.optim.Adam(discriminator.parameters(), lr=self.args.lr, betas=(0.9, self.args.beta2))
        self._optimizers.update(({DISCRIMINATOR_OPTIMIZER_KEY: disc_optimizer}))
        self._losses_names += [DISCRIMINATOR_KEY]
        self.disc_first_epoch = args.experiment.discriminator_first_epoch if hasattr(args.experiment, "discriminator_first_epoch") else 0

<<<<<<< HEAD

    def run(self, data, cross_valid=False, epoch=0):
=======
    def run(self, data, cross_valid=False):
>>>>>>> 900b4196
        noisy, clean = data

        generator = self._models[GENERATOR_KEY]
        discriminator = self._models[DISCRIMINATOR_KEY]

        prediction = generator(noisy)

        # get features regularization loss if specified
        if self.include_ft:
            estimate, latent_signal = prediction
        else:
            estimate, latent_signal = prediction, None
        features_loss = self.get_features_loss(latent_signal , clean)

        if epoch >= self.disc_first_epoch:
            discriminator_fake_detached = discriminator(estimate.detach())
            discriminator_real = discriminator(clean)
            discriminator_fake = discriminator(estimate)

<<<<<<< HEAD
            loss_discriminator = features_loss + self._get_discriminator_loss(discriminator_fake_detached, discriminator_real)

            total_loss_generator = self._get_total_generator_loss(discriminator_fake, discriminator_real)

            losses_dict = {self._losses_names[0]: total_loss_generator.item(), self._losses_names[1]: loss_discriminator.item()}

            losses = (total_loss_generator, loss_discriminator)
=======
        loss_discriminator = self._get_discriminator_loss(discriminator_fake_detached, discriminator_real)

        total_loss_generator = features_loss + self._get_total_generator_loss(discriminator_fake, discriminator_real)
>>>>>>> 900b4196

        # train all of the first epochs simply with an l1 loss
        else:
            loss = features_loss
            if self.args.loss == 'l1':
                loss += F.l1_loss(clean, estimate)
            elif self.args.loss == 'l2':
                loss += F.mse_loss(clean, estimate)
            elif self.args.loss == 'huber':
                loss += F.smooth_l1_loss(clean, estimate)
            else:
                raise ValueError(f"Invalid loss {self.args.loss}")
            # MultiResolution STFT loss
            if self.args.stft_loss:
                sc_loss, mag_loss = self.mrstftloss(estimate.squeeze(1), clean.squeeze(1))
                loss += sc_loss + mag_loss

            losses_dict = {self._losses_names[0]: loss.item(), self._losses_names[1]: 0}
            losses = (loss, 0)

        if not cross_valid:
            self._optimize(losses, epoch)

        return losses_dict

    def _optimize(self, losses, epoch=0):
        total_loss_G, loss_D = losses
        generator_optimizer = self._optimizers[GENERATOR_OPTIMIZER_KEY]
        discriminator_optimizer = self._optimizers[DISCRIMINATOR_OPTIMIZER_KEY]

        generator_optimizer.zero_grad()
        total_loss_G.backward()
        generator_optimizer.step()

        if epoch >= self.disc_first_epoch:
            discriminator_optimizer.zero_grad()
            loss_D.backward()
            discriminator_optimizer.step()

    def _get_discriminator_loss(self, discriminator_fake, discriminator_real):
        discriminator_loss = 0
        for scale in discriminator_fake:
            discriminator_loss += F.relu(1 + scale[-1]).mean()

        for scale in discriminator_real:
            discriminator_loss += F.relu(1 - scale[-1]).mean()
        return discriminator_loss

    def _get_total_generator_loss(self, discriminator_fake, discriminator_real):
        generator_loss = 0
        for scale in discriminator_fake:
            generator_loss += F.relu(1 - scale[-1]).mean()

        features_loss = 0
        features_weights = 4.0 / (self.args.experiment.discriminator.n_layers + 1)
        discriminator_weights = 1.0 / self.args.experiment.discriminator.num_D
        weights = discriminator_weights * features_weights

        for i in range(self.args.experiment.discriminator.num_D):
            for j in range(len(discriminator_fake[i]) - 1):
                features_loss += weights * F.l1_loss(discriminator_fake[i][j], discriminator_real[i][j].detach())

        return generator_loss + self.args.experiment.features_loss_lambda * features_loss<|MERGE_RESOLUTION|>--- conflicted
+++ resolved
@@ -16,17 +16,14 @@
         if torch.cuda.is_available():
             discriminator.cuda()
         self._models.update({DISCRIMINATOR_KEY: discriminator})
+
         disc_optimizer = torch.optim.Adam(discriminator.parameters(), lr=self.args.lr, betas=(0.9, self.args.beta2))
         self._optimizers.update(({DISCRIMINATOR_OPTIMIZER_KEY: disc_optimizer}))
         self._losses_names += [DISCRIMINATOR_KEY]
         self.disc_first_epoch = args.experiment.discriminator_first_epoch if hasattr(args.experiment, "discriminator_first_epoch") else 0
 
-<<<<<<< HEAD
 
     def run(self, data, cross_valid=False, epoch=0):
-=======
-    def run(self, data, cross_valid=False):
->>>>>>> 900b4196
         noisy, clean = data
 
         generator = self._models[GENERATOR_KEY]
@@ -46,19 +43,15 @@
             discriminator_real = discriminator(clean)
             discriminator_fake = discriminator(estimate)
 
-<<<<<<< HEAD
-            loss_discriminator = features_loss + self._get_discriminator_loss(discriminator_fake_detached, discriminator_real)
+            loss_discriminator = self._get_discriminator_loss(discriminator_fake_detached, discriminator_real)
 
-            total_loss_generator = self._get_total_generator_loss(discriminator_fake, discriminator_real)
+
+
+            total_loss_generator = features_loss + self._get_total_generator_loss(discriminator_fake, discriminator_real)
 
             losses_dict = {self._losses_names[0]: total_loss_generator.item(), self._losses_names[1]: loss_discriminator.item()}
 
             losses = (total_loss_generator, loss_discriminator)
-=======
-        loss_discriminator = self._get_discriminator_loss(discriminator_fake_detached, discriminator_real)
-
-        total_loss_generator = features_loss + self._get_total_generator_loss(discriminator_fake, discriminator_real)
->>>>>>> 900b4196
 
         # train all of the first epochs simply with an l1 loss
         else:
