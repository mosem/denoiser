--- conflicted
+++ resolved
@@ -17,14 +17,6 @@
     Mixes different noises with clean speech within a given batch
     """
 
-<<<<<<< HEAD
-    def forward(self, sources):
-        noise, clean = sources
-        bs, *other = noise.shape
-        device = noise.device
-        perm = th.argsort(th.rand(bs, device=device), dim=0)
-        return th.stack([noise[perm], clean])
-=======
     def forward(self, sources, target):
         noise, clean_source = sources
         bs, *other = noise.shape
@@ -32,7 +24,7 @@
         perm = th.argsort(th.rand(bs, device=device), dim=0)
         out = th.stack([noise[perm], clean_source]), target
         return out
->>>>>>> 81f15163
+
 
 
 class RevEcho(nn.Module):
@@ -121,18 +113,13 @@
                 frac *= attenuation
         return reverb
 
-<<<<<<< HEAD
-    def forward(self, wav):
-        if random.random() >= self.proba:
-            return wav
-        noise, clean = wav
-=======
+
     def forward(self, sources, target):
         if random.random() >= self.proba:
             return sources, target
         noise, clean_source = sources
         clean = target
->>>>>>> 81f15163
+        
         # Sample characteristics for the reverb
         initial = random.random() * self.initial
         first_delay = random.uniform(*self.first_delay)
@@ -141,14 +128,7 @@
         reverb_noise = self._reverb(noise, initial, first_delay, rt60, self.source_sample_rate)
         # Reverb for the noise is always added back to the noise
         noise += reverb_noise
-<<<<<<< HEAD
-        reverb_clean = self._reverb(clean, initial, first_delay, rt60)
-        # Split clean reverb among the clean speech and noise
-        clean += self.keep_clean * reverb_clean
-        noise += (1 - self.keep_clean) * reverb_clean
-
-        return th.stack([noise, clean])
-=======
+
         reverb_clean = self._reverb(clean, initial, first_delay, rt60, self.target_sample_rate)
         if self.scale_factor == 2:
             reverb_clean_downsampled = downsample2(reverb_clean)
@@ -162,7 +142,6 @@
 
         out = th.stack([noise, clean_source]), clean
         return out
->>>>>>> 81f15163
 
 
 class BandMask(nn.Module):
@@ -185,11 +164,8 @@
         self.source_sample_rate = math.ceil(target_sample_rate / scale_factor)
         self.target_sample_rate = target_sample_rate
 
-<<<<<<< HEAD
-    def forward(self, wav):
-=======
-    def forward(self, sources, target):
->>>>>>> 81f15163
+
+    def forward(self, sources, target):
         bands = self.bands
         bandwidth = int(abs(self.maxwidth) * bands)
         mels = dsp.mel_frequencies(bands, 40, self.source_sample_rate / 2) / self.source_sample_rate
@@ -197,18 +173,14 @@
         high = random.randrange(low, min(bands, low + bandwidth))
         filters = dsp.LowPassFilters([mels[low], mels[high]]).to(wav.device)
         low, midlow = filters(wav)
+        
         # band pass filtering
-<<<<<<< HEAD
-        out = wav - midlow + low
-=======
         sources_out = sources - sources_midlow + sources_low
-
         target_mels = dsp.mel_frequencies(bands, 40, self.target_sample_rate / 2) / self.target_sample_rate
         target_filters = dsp.LowPassFilters([target_mels[low], target_mels[high]]).to(sources.device)
         targets_low, targets_midlow = target_filters(target)
         target_out = target - targets_midlow + targets_low
         out = sources_out, target_out
->>>>>>> 81f15163
         return out
 
 
@@ -226,22 +198,6 @@
         self.same = same
         self.target_scale_factor = target_scale_factor
 
-<<<<<<< HEAD
-    def forward(self, wav):
-        sources, batch, channels, length = wav.shape
-        length = length - self.shift
-        if self.shift > 0:
-            if not self.training:
-                wav = wav[..., :length]
-            else:
-                offsets = th.randint(
-                    self.shift,
-                    [1 if self.same else sources, batch, 1, 1], device=wav.device)
-                offsets = offsets.expand(sources, -1, channels, -1)
-                indexes = th.arange(length, device=wav.device)
-                wav = wav.gather(3, indexes + offsets)
-        return wav
-=======
     def forward(self, sources, target):
         n_sources, batch, channels, length = sources.shape
         _ , _, target_length = target.shape
@@ -264,5 +220,4 @@
                 target_indexes = th.arange(target_length, device=target.device)
                 target = target.gather(2, target_indexes + target_offsets)
         out = sources, target
-        return out
->>>>>>> 81f15163
+        return out