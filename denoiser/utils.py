# Copyright (c) Facebook, Inc. and its affiliates.
# All rights reserved.
#
# This source code is licensed under the license found in the
# LICENSE file in the root directory of this source tree.
# author: adefossez

import functools
import logging
from contextlib import contextmanager
import inspect
import time

import cv2
from torch.nn.utils import weight_norm
import numpy as np

from denoiser.models.hubert import huBERT

logger = logging.getLogger(__name__)


def capture_init(init):
    """capture_init.

    Decorate `__init__` with this, and you can then
    recover the *args and **kwargs passed to it in `self._init_args_kwargs`
    """
    @functools.wraps(init)
    def __init__(self, *args, **kwargs):
        self._init_args_kwargs = (args, kwargs)
        init(self, *args, **kwargs)

    return __init__


def deserialize_model(package, strict=False):
    """deserialize_model.

    """
    klass = package['class']
    if strict:
        model = klass(*package['args'], **package['kwargs'])
    else:
        sig = inspect.signature(klass)
        kw = package['kwargs']
        for key in list(kw):
            if key not in sig.parameters:
                logger.warning("Dropping inexistant parameter %s", key)
                del kw[key]
        model = klass(*package['args'], **kw)
    model.load_state_dict(package['state'])
    return model


def copy_state(state):
    return {k: v.cpu().clone() for k, v in state.items()}


def serialize_model(model):
    args, kwargs = model._init_args_kwargs
    state = copy_state(model.state_dict())
    return {"class": model.__class__, "args": args, "kwargs": kwargs, "state": state}


@contextmanager
def swap_state(model, state):
    """
    Context manager that swaps the state of a model, e.g:

        # model is in old state
        with swap_state(model, new_state):
            # model in new state
        # model back to old state
    """
    old_state = copy_state(model.state_dict())
    model.load_state_dict(state)
    try:
        yield
    finally:
        model.load_state_dict(old_state)


def pull_metric(history, name):
    out = []
    for metrics in history:
        if name in metrics:
            out.append(metrics[name])
    return out


class LogProgress:
    """
    Sort of like tqdm but using log lines and not as real time.
    Args:
        - logger: logger obtained from `logging.getLogger`,
        - iterable: iterable object to wrap
        - updates (int): number of lines that will be printed, e.g.
            if `updates=5`, log every 1/5th of the total length.
        - total (int): length of the iterable, in case it does not support
            `len`.
        - name (str): prefix to use in the log.
        - level: logging level (like `logging.INFO`).
    """
    def __init__(self,
                 logger,
                 iterable,
                 updates=5,
                 total=None,
                 name="LogProgress",
                 level=logging.INFO):
        self.iterable = iterable
        self.total = total or len(iterable)
        self.updates = updates
        self.name = name
        self.logger = logger
        self.level = level

    def update(self, **infos):
        self._infos = infos

    def __iter__(self):
        self._iterator = iter(self.iterable)
        self._index = -1
        self._infos = {}
        self._begin = time.time()
        return self

    def __next__(self):
        self._index += 1
        try:
            value = next(self._iterator)
        except StopIteration:
            raise
        else:
            return value
        finally:
            log_every = max(1, self.total // self.updates)
            # logging is delayed by 1 it, in order to have the metrics from update
            if self._index >= 1 and self._index % log_every == 0:
                self._log()

    def _log(self):
        self._speed = (1 + self._index) / (time.time() - self._begin + 1e-6)
        infos = " | ".join(f"{k.capitalize()} {v}" for k, v in self._infos.items())
        if self._speed < 1e-4:
            speed = "oo sec/it"
        elif self._speed < 0.1:
            speed = f"{1/self._speed:.1f} sec/it"
        else:
            speed = f"{self._speed:.1f} it/sec"
        out = f"{self.name} | {self._index}/{self.total} | {speed}"
        if infos:
            out += " | " + infos
        self.logger.log(self.level, out)


def colorize(text, color):
    """
    Display text with some ANSI color in the terminal.
    """
    code = f"\033[{color}m"
    restore = "\033[0m"
    return "".join([code, text, restore])


def bold(text):
    """
    Display text in bold in the terminal.
    """
    return colorize(text, "1")


def init_weights(m, mean=0.0, std=0.01):
    classname = m.__class__.__name__
    if classname.find("Conv") != -1:
        m.weight.data.normal_(mean, std)


def apply_weight_norm(m):
    classname = m.__class__.__name__
    if classname.find("Conv") != -1:
        weight_norm(m)


def get_padding(kernel_size, dilation=1):
    return int((kernel_size*dilation - dilation)/2)


<<<<<<< HEAD
def load_lexical_model(model_name, lexical_path, device="cuda"):
    if model_name == 'hubert':
        ret = huBERT(lexical_path, 6)
        ret.model.to(device)
        return ret
    else:
        logger.error("Unknown model.")
=======
def convert_spectrogram_to_heatmap(spectrogram):
    spectrogram = (255 * (spectrogram - np.min(spectrogram)) / np.ptp(spectrogram)).astype(np.uint8).squeeze()
    heatmap = cv2.applyColorMap(spectrogram, cv2.COLORMAP_INFERNO)
    heatmap = cv2.cvtColor(heatmap, cv2.COLOR_BGR2RGB)
    return heatmap
>>>>>>> fa01226e
<|MERGE_RESOLUTION|>--- conflicted
+++ resolved
@@ -187,18 +187,8 @@
     return int((kernel_size*dilation - dilation)/2)
 
 
-<<<<<<< HEAD
-def load_lexical_model(model_name, lexical_path, device="cuda"):
-    if model_name == 'hubert':
-        ret = huBERT(lexical_path, 6)
-        ret.model.to(device)
-        return ret
-    else:
-        logger.error("Unknown model.")
-=======
 def convert_spectrogram_to_heatmap(spectrogram):
     spectrogram = (255 * (spectrogram - np.min(spectrogram)) / np.ptp(spectrogram)).astype(np.uint8).squeeze()
     heatmap = cv2.applyColorMap(spectrogram, cv2.COLORMAP_INFERNO)
     heatmap = cv2.cvtColor(heatmap, cv2.COLOR_BGR2RGB)
-    return heatmap
->>>>>>> fa01226e
+    return heatmap