--- conflicted
+++ resolved
@@ -21,23 +21,15 @@
 from .enhance import enhance
 from .evaluate import evaluate
 from .stft_loss import MultiResolutionSTFTLoss
-<<<<<<< HEAD
-from .utils import bold, copy_state, pull_metric, serialize_model, swap_state, LogProgress, mel_spectrogram
-=======
 from .utils import bold, copy_state, pull_metric, serialize_model, swap_state, LogProgress
 from .resample import downsample2, upsample2
 from .preprocess import  TorchSignalToFrames, TorchOLA
->>>>>>> 81f15163
 
 logger = logging.getLogger(__name__)
 
 
 class Solver(object):
-<<<<<<< HEAD
-    def __init__(self, data, models, optimizers, args):
-=======
     def __init__(self, data, model, optimizer, args, disc=None, disc_opt=None):
->>>>>>> 81f15163
         self.tr_loader = data['tr_loader']
         self.cv_loader = data['cv_loader']
         self.tt_loader = data['tt_loader']
@@ -60,14 +52,9 @@
         if args.shift:
             augments.append(augment.Shift(args.shift, args.shift_same, args.scale_factor))
         if args.revecho:
-            augments.append(
-<<<<<<< HEAD
-                augment.RevEcho(args.revecho))
-        self.augment = torch.nn.Sequential(*augments)
-=======
-                augment.RevEcho(args.revecho, target_sample_rate=args.sample_rate, scale_factor=args.scale_factor))
+            augments.append(augment.RevEcho(args.revecho, target_sample_rate=args.sample_rate, scale_factor=args.scale_factor))
         self.augment = MultipleInputsSequential(*augments) if augments else None
->>>>>>> 81f15163
+
 
         # Training config
         self.device = args.device
@@ -84,12 +71,8 @@
             logger.debug("Checkpoint will be saved to %s", self.checkpoint_file.resolve())
         self.history_file = args.history_file
 
-<<<<<<< HEAD
-        self.best_states = None
-=======
         self.best_state = None
         self.best_state_discriminator = None
->>>>>>> 81f15163
         self.restart = args.restart
         self.history = []  # Keep track of loss
         self.samples_dir = args.samples_dir  # Where to save samples
@@ -121,16 +104,6 @@
 
     def _serialize(self):
         package = {}
-<<<<<<< HEAD
-        if self.args.model in {'hifi', 'demucs_hifi'}:
-            package['model'] = [{"class": model.__class__, "state": copy_state(model.state_dict())} for model in
-                                self.models]
-        else:
-            package['model'] = [serialize_model(model) for model in self.models]
-        package['optimizer'] = [optimizer.state_dict() for optimizer in self.optimizers]
-        package['history'] = self.history
-        package['best_state'] = self.best_states
-=======
         package['model'] = serialize_model(self.model)
         if self.args.adversarial_mode:
             package['disc'] = serialize_model(self.disc)
@@ -139,7 +112,6 @@
         package['history'] = self.history
         package['best_state'] = self.best_state
         package['best_state_discriminator'] = self.best_state_discriminator
->>>>>>> 81f15163
         package['args'] = self.args
         # tmp_path = str(self.checkpoint_file)
         tmp_path = str(self.checkpoint_file) + ".tmp"
@@ -210,19 +182,6 @@
             logger.info(f'Loading checkpoint model: {load_from}')
             package = torch.load(load_from, 'cpu')
             if load_best:
-<<<<<<< HEAD
-                for i, state in enumerate(package['best_state']):
-                    self.models[i].load_state_dict(state)
-            else:
-                for i, model in enumerate(self.models):
-                    model.load_state_dict(package['model'][i]['state'])
-            if 'optimizer' in package and not load_best:
-                for i, optimizer in enumerate(self.optimizers):
-                    optimizer.load_state_dict(package['optimizer'][i])
-            if keep_history:
-                self.history = package['history']
-            self.best_states = package['best_state']
-=======
                 self.model.load_state_dict(package['best_state'])
                 self.disc.load_state_dict(package['best_state_discriminator'])
             else:
@@ -237,7 +196,6 @@
                 self.history = package['history']
             self.best_state = package['best_state']
             self.best_state_discriminator = package['best_state_discriminator']
->>>>>>> 81f15163
         continue_pretrained = self.args.continue_pretrained
         if self.args.model == 'demucs' and continue_pretrained:
             logger.info("Fine tuning from pre-trained model %s", continue_pretrained)
@@ -296,18 +254,9 @@
             # Save the best model
             if valid_loss == best_loss:
                 logger.info(bold('New best valid loss %.4f'), valid_loss)
-<<<<<<< HEAD
-                for i, model in enumerate(self.models):
-                    if self.best_states is None:
-                        self.best_states = [[copy_state(model.state_dict())]]
-                    elif len(self.best_states) < i + 1:
-                        self.best_states.append([copy_state(model.state_dict())])
-                    self.best_states[i] = copy_state(model.state_dict())
-=======
                 self.best_state = copy_state(self.model.state_dict())
                 if self.args.adversarial_mode:
                     self.best_state_discriminator = copy_state(self.disc.state_dict())
->>>>>>> 81f15163
 
             # evaluate and enhance samples every 'eval_every' argument number of epochs
             # also evaluate on last epoch
@@ -366,121 +315,7 @@
         label = ["Train", "Valid"][cross_valid]
         name = label + f" | Epoch {epoch + 1}"
         logprog = LogProgress(logger, data_loader, updates=self.num_prints, name=name)
-<<<<<<< HEAD
-        for i, batch in enumerate(logprog):
-            losses, estimate = step_func(batch, cross_valid)
-
-            total_loss += sum([v.item() for v in losses.values()])
-            logprog.update(loss=format(total_loss / (i + 1), ".5f"))
-            # Just in case, clear some memory
-            del losses, estimate
-        return distrib.average([total_loss / (i + 1)], i + 1)[0]
-
-    def get_step_func(self):
-        funcs = {
-            'demucs': self._step_func_demucs,
-            'hifi': self._step_func_hifi,
-            'demucs_hifi': self._step_func_hifi
-        }
-        return funcs[self.args.model]
-
-    def _step_func_hifi(self, batch, cross_valid=False, *args):
-
-        x, y = [x.to(self.device) for x in batch]
-        x = mel_spectrogram(x.squeeze(1), self.args.n_fft, self.args.n_mels,
-                            self.args.sample_rate, self.args.hop_size,
-                            self.args.win_size)
-        generator = self.models[0]
-        mpd = self.models[1]
-        msd = self.models[2]
-
-        optim_g, optim_d = self.optimizers
-
-        y_g_hat = generator(x)
-
-        if y.shape[2] < y_g_hat.shape[2]:
-            y_g_hat = y_g_hat[:, :, :y.shape[2]]
-        elif y.shape[2] > y_g_hat.shape[2]:
-            y = y[:, :, :y_g_hat.shape[2]]
-
-        # # add masking
-        # y_g_hat = y_g_hat * mask
-
-        if not cross_valid:
-            optim_d.zero_grad()
-
-        # MPD
-        y_df_hat_r, y_df_hat_g, _, _ = mpd(y, y_g_hat.detach())
-        loss_disc_f, _, _ = discriminator_loss(y_df_hat_r, y_df_hat_g)
-        # loss_disc_f, losses_disc_f_r, losses_disc_f_g = discriminator_loss(y_df_hat_r, y_df_hat_g)
-
-        del y_df_hat_r, y_df_hat_g
-
-        # MSD
-        y_ds_hat_r, y_ds_hat_g, _, _ = msd(y, y_g_hat.detach())
-        loss_disc_s, _, _ = discriminator_loss(y_ds_hat_r, y_ds_hat_g)
-        # loss_disc_s, losses_disc_s_r, losses_disc_s_g = discriminator_loss(y_ds_hat_r, y_ds_hat_g)
-
-        del y_ds_hat_r, y_ds_hat_g
-
-        loss_disc_all = loss_disc_s + loss_disc_f
-
-        if not cross_valid:
-            loss_disc_all.backward()
-            optim_d.step()
-
-        # Generator
-        if not cross_valid:
-            optim_g.zero_grad()
-
-        # Loss calc
-        # loss_audio = F.l1_loss(y, y_g_hat) * 45
-        loss_gen_all = 0
-        _, y_df_hat_g, fmap_f_r, fmap_f_g = mpd(y, y_g_hat)
-        # y_df_hat_r, y_df_hat_g, fmap_f_r, fmap_f_g = mpd(y, y_g_hat)
-        _, y_ds_hat_g, fmap_s_r, fmap_s_g = msd(y, y_g_hat)
-        # y_ds_hat_r, y_ds_hat_g, fmap_s_r, fmap_s_g = msd(y, y_g_hat)
-        loss_gen_all += feature_loss(fmap_f_r, fmap_f_g)
-        del fmap_f_r, fmap_f_g
-        loss_gen_all += feature_loss(fmap_s_r, fmap_s_g)
-        del fmap_s_r, fmap_s_g
-        # loss_fm_f = feature_loss(fmap_f_r, fmap_f_g)
-        # loss_fm_s = feature_loss(fmap_s_r, fmap_s_g)
-        loss_gen_all += generator_loss(y_df_hat_g)[0]
-        del y_df_hat_g
-        # loss_gen_f, losses_gen_f = generator_loss(y_df_hat_g)
-        loss_gen_all += generator_loss(y_ds_hat_g)[0]
-        del y_ds_hat_g
-        # loss_gen_s, losses_gen_s = generator_loss(y_ds_hat_g)
-
-        if self.args.with_spec:
-            y_g_hat = mel_spectrogram(y_g_hat.squeeze(1), self.args.n_fft, self.args.n_mels,
-                                          self.args.sample_rate, self.args.hop_size,
-                                          self.args.win_size)
-            y = mel_spectrogram(y.squeeze(1), self.args.n_fft, self.args.n_mels,
-                                    self.args.sample_rate, self.args.hop_size,
-                                    self.args.win_size)
-        loss_audio = F.l1_loss(y, y_g_hat) * 45
-        del y
-        loss_gen_all = 2 * loss_gen_all + loss_audio
-        # loss_gen_all = 2 * (loss_gen_s + loss_gen_f + loss_fm_s + loss_fm_f) + loss_audio
-
-        if not cross_valid:
-            loss_gen_all.backward()
-            optim_g.step()
-
-        return {'L1': loss_audio, 'Gen_loss': loss_gen_all - loss_audio, 'Disc_loss': loss_disc_all}, y_g_hat
-
-    def _step_func_demucs(self, batch, cross_valid, *args):
-        noisy, clean = [x.to(self.device) for x in batch]
-        if not cross_valid:
-            sources = torch.stack([noisy - clean, clean])
-            sources = self.augment(sources)
-            noise, clean = sources
-            noisy = noise + clean
-        estimate = self.dmodel(noisy)
-        # apply a loss function after each layer
-=======
+
         for i, (noisy, clean) in enumerate(logprog):
             noisy = noisy.to(self.device)
             clean = clean.to(self.device)
@@ -510,7 +345,6 @@
 
 
     def get_loss(self, clean, estimate, cross_valid):
->>>>>>> 81f15163
         with torch.autograd.set_detect_anomaly(True):
             if self.args.loss == 'l1':
                 loss = F.l1_loss(clean, estimate)
@@ -527,13 +361,6 @@
 
             # optimize model in training mode
             if not cross_valid:
-<<<<<<< HEAD
-                self.optimizers[0].zero_grad()
-                loss.backward()
-                self.optimizers[0].step()
-
-        return {self.args.loss: loss}, estimate
-=======
                 self.optimizer.zero_grad()
                 loss.backward()
                 self.optimizer.step()
@@ -582,6 +409,3 @@
             self.optimizer.step()
 
         return total_loss_G, loss_D
-
-
->>>>>>> 81f15163
