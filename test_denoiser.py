import subprocess
import argparse
from pathlib import Path

parser = argparse.ArgumentParser()
parser.add_argument("--device", default="cuda", required=False)
device = parser.parse_args().device

OUTPUT_DIR = './outputs/tmp'

TEST_COMMANDS = {
    'demucs': ['train.py', 'dset=valentini_dummy', 'experiment=demucs_1',
               'experiment.segment=2', 'experiment.stride=2','ddp=0',
               'eval_every=1', 'epochs=1', f'hydra.run.dir={OUTPUT_DIR}', f'device={device}'],
    'demucs_skipless': ['train.py', 'dset=valentini_dummy', 'experiment=demucs_skipless_1',
                'experiment.segment=2', 'experiment.stride=2', 'ddp=0',
                'eval_every=1', 'epochs=1', f'hydra.run.dir={OUTPUT_DIR}', f'device={device}'],
    'demucs_adversarial': ['train.py', 'dset=valentini_dummy', 'experiment=demucs_adversarial_1',
                'experiment.segment=2', 'experiment.stride=2', 'ddp=0',
                'eval_every=1', 'epochs=1', f'hydra.run.dir={OUTPUT_DIR}', f'device={device}'],
    'demucs_skipless_adversarial': ['train.py', 'dset=valentini_dummy', 'experiment=demucs_skipless_adversarial_1',
                'experiment.segment=2', 'experiment.stride=2', 'ddp=0',
                'eval_every=1', 'epochs=1', f'hydra.run.dir={OUTPUT_DIR}', f'device={device}'],
    'demucs_with_transformer': ['train.py', 'dset=valentini_dummy', 'experiment=demucs_with_transformer_1',
                        'experiment.segment=2', 'experiment.stride=2', 'ddp=0',
                        'eval_every=1', 'epochs=1', f'hydra.run.dir={OUTPUT_DIR}', f'device={device}'],
    'caunet': ['train.py', 'dset=valentini_dummy', 'experiment=caunet_1',
                'experiment.segment=2', 'experiment.stride=2', 'ddp=0',
                'eval_every=1', 'epochs=1', f'hydra.run.dir={OUTPUT_DIR}', f'device={device}'],
    'caunet_adversarial': ['train.py', 'dset=valentini_dummy', 'experiment=caunet_adversarial_1',
<<<<<<< HEAD
               'experiment.segment=2', 'experiment.stride=2', 'ddp=0',
               'experiment.batch_size=1',
               'eval_every=1', 'epochs=1', f'hydra.run.dir={OUTPUT_DIR}', f'device={device}'],
=======
                'experiment.segment=2', 'experiment.stride=2', 'ddp=0',
                'experiment.batch_size=1',
                'eval_every=1', 'epochs=1', f'hydra.run.dir={OUTPUT_DIR}', f'device={device}'],
>>>>>>> fa01226e
    'seanet_adversarial': ['train.py', 'dset=valentini_dummy', 'experiment=seanet_adversarial_1',
                'experiment.segment=2', 'experiment.stride=2', 'ddp=0',
                'eval_every=1', 'epochs=1', f'hydra.run.dir={OUTPUT_DIR}', f'device={device}'],
    'seanet_adversarial_lapalacian': ['train.py', 'dset=valentini_dummy', 'experiment=seanet_adversarial_laplacian_1',
                'experiment.segment=2', 'experiment.stride=2', 'ddp=0',
                'eval_every=1', 'epochs=1', f'hydra.run.dir={OUTPUT_DIR}', f'device={device}'],
    'seanet': ['train.py', 'dset=valentini_dummy', 'experiment=seanet_1',
                'experiment.segment=2', 'experiment.stride=2', 'ddp=0',
                'eval_every=1', 'epochs=1', f'hydra.run.dir={OUTPUT_DIR}', f'device={device}'],
}

REMOVE_OUTPUT_FILE_COMMAND = ['rm', '-r', OUTPUT_DIR]

successful_tests = []
failed_tests = []
outputs = []

def test_denoiser():
    for exp_name, command in TEST_COMMANDS.items():
        if Path(OUTPUT_DIR).exists():
            subprocess.run(REMOVE_OUTPUT_FILE_COMMAND)
        print('============================')
        print(f'running test: {exp_name}')
        try:
            output = subprocess.run(command, capture_output=True, text=True)
            output.check_returncode()
        except subprocess.CalledProcessError:
            print(f'{exp_name} failed!\n')
            failed_tests.append(exp_name)
        else:
            print(f'{exp_name} passed!\n')
            successful_tests.append(exp_name)
        finally:
            outputs.append(output)
            print(output.returncode)
            print(output.stdout)
            print(output.stderr)

    print(f'done running tests. {len(successful_tests)}/{len(TEST_COMMANDS)} tests passed.')
    print(f'successful tests: {successful_tests}')
    print(f'failed tests: {failed_tests}')

if __name__ == "__main__":
    test_denoiser()<|MERGE_RESOLUTION|>--- conflicted
+++ resolved
@@ -28,15 +28,8 @@
                 'experiment.segment=2', 'experiment.stride=2', 'ddp=0',
                 'eval_every=1', 'epochs=1', f'hydra.run.dir={OUTPUT_DIR}', f'device={device}'],
     'caunet_adversarial': ['train.py', 'dset=valentini_dummy', 'experiment=caunet_adversarial_1',
-<<<<<<< HEAD
-               'experiment.segment=2', 'experiment.stride=2', 'ddp=0',
-               'experiment.batch_size=1',
-               'eval_every=1', 'epochs=1', f'hydra.run.dir={OUTPUT_DIR}', f'device={device}'],
-=======
-                'experiment.segment=2', 'experiment.stride=2', 'ddp=0',
-                'experiment.batch_size=1',
+                'experiment.segment=2', 'experiment.stride=2', 'ddp=0','experiment.batch_size=1',
                 'eval_every=1', 'epochs=1', f'hydra.run.dir={OUTPUT_DIR}', f'device={device}'],
->>>>>>> fa01226e
     'seanet_adversarial': ['train.py', 'dset=valentini_dummy', 'experiment=seanet_adversarial_1',
                 'experiment.segment=2', 'experiment.stride=2', 'ddp=0',
                 'eval_every=1', 'epochs=1', f'hydra.run.dir={OUTPUT_DIR}', f'device={device}'],
