name: tests
on:
  push:
    branches: [ master ]
  pull_request:
    branches: [ master ]

jobs:
  test:
    runs-on: ubuntu-latest
    steps:
    - uses: actions/checkout@v2
    - uses: actions/setup-python@v2
      with:
        python-version: 3.7

    - name: Install dependencies
      run: |
        python -m pip install --upgrade pip
        pip install -r requirements.txt
        sudo apt-get install libsndfile1
  
    - name: Demucs - dummy full pipeline
      run: |	
        ./make_debug.sh
        python train.py num_workers=1 device=cpu epochs=1 experiment=demucs_1 experiment.scale_factor=2 experiment.demucs.hidden=1 experiment.demucs.depth=3

<<<<<<< HEAD
    - name: Caunet - dummy full pipeline
        run: |
          ./make_debug.sh
          python train.py num_workers=1 device=cpu epochs=1 experiment=caunet_1 experiment.scale_factor=2 experiment.caunet.hidden=1 experiment.caunet.depth=3 experiment.caunet.dense_depth_block=2
        
=======
    - name: Demucs HiFi - dummy full pipeline
      run: |
        ./make_debug.sh
        python train.py num_workers=2 device=cpu epochs=1 experiment=demucs_hifi experiment.scale_factor=2 eval_every=1


>>>>>>> f108d1d2
  test_setup:
    runs-on: ubuntu-latest
    steps:
    - uses: actions/checkout@v2
    - uses: actions/setup-python@v2
      with:
        python-version: 3.7

    - name: Install dependencies
      run: |
        python -m pip install --upgrade pip
        pip install -U .
  <|MERGE_RESOLUTION|>--- conflicted
+++ resolved
@@ -25,20 +25,18 @@
         ./make_debug.sh
         python train.py num_workers=1 device=cpu epochs=1 experiment=demucs_1 experiment.scale_factor=2 experiment.demucs.hidden=1 experiment.demucs.depth=3
 
-<<<<<<< HEAD
     - name: Caunet - dummy full pipeline
         run: |
           ./make_debug.sh
           python train.py num_workers=1 device=cpu epochs=1 experiment=caunet_1 experiment.scale_factor=2 experiment.caunet.hidden=1 experiment.caunet.depth=3 experiment.caunet.dense_depth_block=2
-        
-=======
+
+
     - name: Demucs HiFi - dummy full pipeline
       run: |
         ./make_debug.sh
         python train.py num_workers=2 device=cpu epochs=1 experiment=demucs_hifi experiment.scale_factor=2 eval_every=1
 
 
->>>>>>> f108d1d2
   test_setup:
     runs-on: ubuntu-latest
     steps:
